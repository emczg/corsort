"""Main module."""
import numpy as np
from numpy import random



##

# mo = set of mothers
# da = set of daughters
# an = set of ancestors
# de = set of descendants
# x.downheight = max card(chain of descendants of x)
# x.upheight = max card(chain of ascendants of x)
# downlen = number of daughters
# u = uncertainty




class Node():

    def __init__(self,val,n,theta,eta):
        self.v=val
        self.mo=set() # set of mothers
        self.da=set() # set of daughters
        self.an=set() # set of ancestors
        self.de=set() # set of descendants
        self.downheight=0
        self.upheight=0
        self.rank=None # downheight - upheight
        self.altrank = None # rank + some alteration
        self.downlen=None # number of daughters
        self.uplen=None # number of mothers
        self.u=None # uncertainty
        self.refreshnode(n,theta,eta)

    def __gt__(self,other):
        return self.v>other.v


    def __repr__(self):
        return "Node("+str(self.v)+")"

#    def __str__(self):
#        return "toto str"

    def refreshnode(self,n,theta,eta):
        self.u=n-1-len(self.an)-len(self.de)
        self.downlen=len(self.da)
        self.uplen = len(self.mo)
        self.rank=self.downheight-self.upheight
        self.altrank=self.rank + theta*self.downlen - eta*self.uplen





class Corsort():
    def __init__(self,P):
        self.poset=P #[Node(val,n) for val in random.sample( n)]
        self.n=len(P)
        self.rank=[x.altrank for x in self.poset]
        self.currentsort=self.poset
        self.currentrank=None
        self.refreshrank()

    def refreshrank(self):
        self.currentrank=[x.altrank for x in self.currentsort]




    def bt(self,index1,index2):
        currentsort=self.currentsort
        node1=currentsort[index1]
        node2=currentsort[index2]
        node1.da.add(node2)
        node1.de.add(node2)
        node1.de = node1.de | node2.de
        node2.mo.add(node1)
        node2.an.add(node1)
        node2.an = node2.an | node1.an
        self.updatedown(index1,index2)
        self.updateup(index1,index2)
        self.updatesort(index1,index2)


    def updatedown(self,index1,index2):
        currentsort=self.currentsort
        node1=currentsort[index1]
        node2=currentsort[index2]
        for ancestor in node1.an:
            ancestor.downheight=max(ancestor.downheight,ancestor.downheight- node1.downheight + node2.downheight+1)
            ancestor.refreshnode(self.n)
        node1.downheight=max(node1.downheight,node2.downheight+1)
        node1.refreshnode(self.n)
        node2.refreshnode(self.n)
        self.refreshrank()

    def updateup(self,index1,index2):
        currentsort=self.currentsort
        node1=currentsort[index2]
        node2=currentsort[index1]
        for descendant in node1.an:
            descendant.upheight=max(descendant.upheight,descendant.upheight- node1.upheight + node2.upheight+1)
            descendant.refreshnode(self.n)
        node1.upheight=max(node1.upheight,node2.upheight+1)
        node1.refreshnode(self.n)
        node2.refreshnode(self.n)
        self.refreshrank()


    def updatesort(self,index1,index2):
        currentrank=self.currentrank
        currentsort = self.currentsort
        node1=currentsort[index1]
        node2=currentsort[index2]
        k=index1
        l=index2
        if k>l:
            while node1.rank>currentsort[k-1].rank and k-1>0:
                currentsort[k-1],currentsort[k]=currentsort[k],currentsort[k-1]
                k-=1
            while node2.rank>currentsort[l+1].rank and l<self.n-1:
                currentsort[l+1],currentsort[l]=currentsort[l],currentsort[l+1]
                l+=1
        else:
            currentsort[k-1], currentsort[k] = currentsort[k], currentsort[k-1]
            k-=1
            l+=1
            while node1.rank>currentsort[l-1].rank and l-1>0:
                currentsort[l-1],currentsort[l]=currentsort[l],currentsort[l-1]
                l-=1
            while node2.rank>currentsort[k+1].rank and k<self.n-1:
                currentsort[k+1],currentsort[k]=currentsort[k],currentsort[k+1]
                k+=1
        self.refreshrank()


    def nextcomp(self):
        currentrank=self.currentrank
        diff=[abs(currentrank[i]-currentrank[i+1]) for i in range(self.n-1)]
        mini=0
        for k in range(self.n-1):
            if diff[k]<diff[mini]:
                mini=k
        return (mini,mini+1)


    def corsort(self,P):
        self.__init__(P)
        currentsort=self.poset
        compteur=0
        while sum([node.u for node in currentsort])>0:
            index1,index2=self.nextcomp()
            node1=currentsort[index1]
            node2=currentsort[index2]
            if node1>node2:
                self.bt(index1,index2)
            else:
                self.bt(index2,index1)
            #self.__gt__(index1,index2)
            compteur+=1
            print(compteur)
            print(self.currentsort)
        return(self.poset,self.currentsort,compteur)

<<<<<<< HEAD
# ####
#
#
# n1=Node(val=10,n=20)
#
# Node.refreshnode(n1,20)
# print(repr(n1))
#
# print(n1.u)
#
# ####
#
# #Creer une classe qui fait la liste toute seule
#
# P1=Corsort(P=[Node(1,3),Node(0,3),Node(2,3)])
#
# print(Corsort.corsort(P1,P=[Node(1,3),Node(0,3),Node(2,3)]))
#
# #print(Posort.__gt__(P1,0,1))
#
# ###
#
# random.sample(10)
=======
####


n1=Node(val=10,n=20)

Node.refreshnode(n1,20)
print(repr(n1))

print(n1.u)

####

#Creer une classe qui fait la liste toute seule

# P1=Corsort(P=[Node(1,3),Node(0,3),Node(2,3)])

# print(Corsort.corsort(P1,P=[Node(1,3),Node(0,3),Node(2,3)]))

#print(Posort.__gt__(P1,0,1))

###

random.sample(10)
>>>>>>> 655a089c
<|MERGE_RESOLUTION|>--- conflicted
+++ resolved
@@ -165,53 +165,3 @@
             print(compteur)
             print(self.currentsort)
         return(self.poset,self.currentsort,compteur)
-
-<<<<<<< HEAD
-# ####
-#
-#
-# n1=Node(val=10,n=20)
-#
-# Node.refreshnode(n1,20)
-# print(repr(n1))
-#
-# print(n1.u)
-#
-# ####
-#
-# #Creer une classe qui fait la liste toute seule
-#
-# P1=Corsort(P=[Node(1,3),Node(0,3),Node(2,3)])
-#
-# print(Corsort.corsort(P1,P=[Node(1,3),Node(0,3),Node(2,3)]))
-#
-# #print(Posort.__gt__(P1,0,1))
-#
-# ###
-#
-# random.sample(10)
-=======
-####
-
-
-n1=Node(val=10,n=20)
-
-Node.refreshnode(n1,20)
-print(repr(n1))
-
-print(n1.u)
-
-####
-
-#Creer une classe qui fait la liste toute seule
-
-# P1=Corsort(P=[Node(1,3),Node(0,3),Node(2,3)])
-
-# print(Corsort.corsort(P1,P=[Node(1,3),Node(0,3),Node(2,3)]))
-
-#print(Posort.__gt__(P1,0,1))
-
-###
-
-random.sample(10)
->>>>>>> 655a089c
